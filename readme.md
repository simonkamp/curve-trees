# Curve Trees

This is a benchmarking implementation for Curve Trees. It is not for production purposes.

This repository contains:
- A modified version of [dalek bulletproofs](https://github.com/dalek/bulletproofs), 
which is adapted to support any curve implemented using the [arkworks algebra library](https://github.com/arkworks-rs/algebra)
in addition to batch verification and vector commitments.
- Bulletproof constraints to show that a commitment is a rerandomization of a member of the set represented by a curve tree. I.e. the select and rerandomize relation.
- Benchmarks for the VCash anonymous payment system.
- Benchmarks for an accumulator based on opening a commitment extracted using the select and rerandomize relation.

## Running Benchmarks

To replicate the benchmarks in the Curve Trees paper run: 
```
cargo bench --features bench_prover
```

To get single core benchmarks disable default features: 
```
cargo bench --features bench_prover --no-default-features
```

## Acknowledgements

The bulletproofs implementation is based on [dalek bulletproofs](https://github.com/dalek/bulletproofs) and the [arkworks algebra library](https://github.com/arkworks-rs/algebra).

<<<<<<< HEAD
The implementation of the pasta curves is copied from [the Mina proof-systems repo](https://github.com/o1-labs/proof-systems/tree/master/curves).

=======
>>>>>>> 3bb7f074
## LICENSE

This code is released under the MIT License.<|MERGE_RESOLUTION|>--- conflicted
+++ resolved
@@ -26,11 +26,6 @@
 
 The bulletproofs implementation is based on [dalek bulletproofs](https://github.com/dalek/bulletproofs) and the [arkworks algebra library](https://github.com/arkworks-rs/algebra).
 
-<<<<<<< HEAD
-The implementation of the pasta curves is copied from [the Mina proof-systems repo](https://github.com/o1-labs/proof-systems/tree/master/curves).
-
-=======
->>>>>>> 3bb7f074
 ## LICENSE
 
 This code is released under the MIT License.