#![allow(non_snake_case)]

use ark_ec::{msm::VariableBaseMSM, AffineCurve};
use ark_ff::{Field, PrimeField};
use ark_std::{One, UniformRand, Zero};
use core::borrow::BorrowMut;
use core::mem;
use merlin::Transcript;

use super::constraint_system::{
    ConstraintSystem, RandomizableConstraintSystem, RandomizedConstraintSystem,
};
use super::linear_combination::{LinearCombination, Variable};
use super::proof::R1CSProof;

use crate::errors::R1CSError;
use crate::generators::{BulletproofGens, PedersenGens};
use crate::r1cs::Metrics;
use crate::transcript::TranscriptProtocol;

/// A [`ConstraintSystem`] implementation for use by the verifier.
///
/// The verifier adds high-level variable commitments to the transcript,
/// allocates low-level variables and creates constraints in terms of these
/// high-level variables and low-level variables.
///
/// When all constraints are added, the verifying code calls `verify`
/// which consumes the `Verifier` instance, samples random challenges
/// that instantiate the randomized constraints, and verifies the proof.
pub struct Verifier<T: BorrowMut<Transcript>, C: AffineCurve> {
    transcript: T,
    constraints: Vec<LinearCombination<C::ScalarField>>,

    vec_comms: Vec<(C, usize)>,

    /// Records the number of low-level variables allocated in the
    /// constraint system.
    ///
    /// Because the `VerifierCS` only keeps the constraints
    /// themselves, it doesn't record the assignments (they're all
    /// `Missing`), so the `num_vars` isn't kept implicitly in the
    /// variable assignments.
    num_vars: usize,
    V: Vec<C>,

    /// This list holds closures that will be called in the second phase of the protocol,
    /// when non-randomized variables are committed.
    /// After that, the option will flip to None and additional calls to `randomize_constraints`
    /// will invoke closures immediately.
    deferred_constraints:
        Vec<Box<dyn FnOnce(&mut RandomizingVerifier<T, C>) -> Result<(), R1CSError>>>,

    /// Index of a pending multiplier that's not fully assigned yet.
    pending_multiplier: Option<usize>,
}

/// Verifier in the randomizing phase.
///
/// Note: this type is exported because it is used to specify the associated type
/// in the public impl of a trait `ConstraintSystem`, which boils down to allowing compiler to
/// monomorphize the closures for the proving and verifying code.
/// However, this type cannot be instantiated by the user and therefore can only be used within
/// the callback provided to `specify_randomized_constraints`.
pub struct RandomizingVerifier<T: BorrowMut<Transcript>, C: AffineCurve> {
    verifier: Verifier<T, C>,
}

impl<T: BorrowMut<Transcript>, C: AffineCurve> ConstraintSystem<C::ScalarField> for Verifier<T, C> {
    fn transcript(&mut self) -> &mut Transcript {
        self.transcript.borrow_mut()
    }

    fn multiply(
        &mut self,
        mut left: LinearCombination<C::ScalarField>,
        mut right: LinearCombination<C::ScalarField>,
    ) -> (
        Variable<C::ScalarField>,
        Variable<C::ScalarField>,
        Variable<C::ScalarField>,
    ) {
        let var = self.num_vars;
        self.num_vars += 1;

        // Create variables for l,r,o
        let l_var = Variable::MultiplierLeft(var);
        let r_var = Variable::MultiplierRight(var);
        let o_var = Variable::MultiplierOutput(var);

        // Constrain l,r,o:
        left.terms.push((l_var, -C::ScalarField::one()));
        right.terms.push((r_var, -C::ScalarField::one()));
        self.constrain(left);
        self.constrain(right);

        (l_var, r_var, o_var)
    }

    fn allocate(
        &mut self,
        _: Option<C::ScalarField>,
    ) -> Result<Variable<C::ScalarField>, R1CSError> {
        match self.pending_multiplier {
            None => {
                let i = self.num_vars;
                self.num_vars += 1;
                self.pending_multiplier = Some(i);
                Ok(Variable::MultiplierLeft(i))
            }
            Some(i) => {
                self.pending_multiplier = None;
                Ok(Variable::MultiplierRight(i))
            }
        }
    }

    fn allocate_multiplier(
        &mut self,
        _: Option<(C::ScalarField, C::ScalarField)>,
    ) -> Result<
        (
            Variable<C::ScalarField>,
            Variable<C::ScalarField>,
            Variable<C::ScalarField>,
        ),
        R1CSError,
    > {
        let var = self.num_vars;
        self.num_vars += 1;

        // Create variables for l,r,o
        let l_var = Variable::MultiplierLeft(var);
        let r_var = Variable::MultiplierRight(var);
        let o_var = Variable::MultiplierOutput(var);

        Ok((l_var, r_var, o_var))
    }

    fn metrics(&self) -> Metrics {
        Metrics {
            multipliers: self.num_vars,
            constraints: self.constraints.len() + self.deferred_constraints.len(),
            phase_one_constraints: self.constraints.len(),
            phase_two_constraints: self.deferred_constraints.len(),
        }
    }

    fn constrain(&mut self, lc: LinearCombination<C::ScalarField>) {
        // TODO: check that the linear combinations are valid
        // (e.g. that variables are valid, that the linear combination
        // evals to 0 for prover, etc).
        self.constraints.push(lc);
    }
}

impl<T: BorrowMut<Transcript>, C: AffineCurve> RandomizableConstraintSystem<C::ScalarField>
    for Verifier<T, C>
{
    type RandomizedCS = RandomizingVerifier<T, C>;

    fn specify_randomized_constraints<F>(&mut self, callback: F) -> Result<(), R1CSError>
    where
        F: 'static + FnOnce(&mut Self::RandomizedCS) -> Result<(), R1CSError>,
    {
        self.deferred_constraints.push(Box::new(callback));
        Ok(())
    }
}

impl<T: BorrowMut<Transcript>, C: AffineCurve> ConstraintSystem<C::ScalarField>
    for RandomizingVerifier<T, C>
{
    fn transcript(&mut self) -> &mut Transcript {
        self.verifier.transcript.borrow_mut()
    }

    fn multiply(
        &mut self,
        left: LinearCombination<C::ScalarField>,
        right: LinearCombination<C::ScalarField>,
    ) -> (
        Variable<C::ScalarField>,
        Variable<C::ScalarField>,
        Variable<C::ScalarField>,
    ) {
        self.verifier.multiply(left, right)
    }

    fn allocate(
        &mut self,
        assignment: Option<C::ScalarField>,
    ) -> Result<Variable<C::ScalarField>, R1CSError> {
        self.verifier.allocate(assignment)
    }

    fn allocate_multiplier(
        &mut self,
        input_assignments: Option<(C::ScalarField, C::ScalarField)>,
    ) -> Result<
        (
            Variable<C::ScalarField>,
            Variable<C::ScalarField>,
            Variable<C::ScalarField>,
        ),
        R1CSError,
    > {
        self.verifier.allocate_multiplier(input_assignments)
    }

    fn metrics(&self) -> Metrics {
        self.verifier.metrics()
    }

    fn constrain(&mut self, lc: LinearCombination<C::ScalarField>) {
        self.verifier.constrain(lc)
    }
}

impl<T: BorrowMut<Transcript>, C: AffineCurve> RandomizedConstraintSystem<C::ScalarField>
    for RandomizingVerifier<T, C>
{
    fn challenge_scalar(&mut self, label: &'static [u8]) -> C::ScalarField {
        self.verifier
            .transcript
            .borrow_mut()
            .challenge_scalar::<C>(label)
    }
}

impl<T: BorrowMut<Transcript>, C: AffineCurve> Verifier<T, C> {
    /// Construct an empty constraint system with specified external
    /// input variables.
    ///
    /// # Inputs
    ///
    /// The `transcript` parameter is a Merlin proof transcript.  The
    /// `VerifierCS` holds onto the `&mut Transcript` until it consumes
    /// itself during [`VerifierCS::verify`], releasing its borrow of the
    /// transcript.  This ensures that the transcript cannot be
    /// altered except by the `VerifierCS` before proving is complete.
    ///
    /// The `commitments` parameter is a list of Pedersen commitments
    /// to the external variables for the constraint system.  All
    /// external variables must be passed up-front, so that challenges
    /// produced by [`ConstraintSystem::challenge_scalar`] are bound
    /// to the external variables.
    ///
    /// # Returns
    ///
    /// Returns a tuple `(cs, vars)`.
    ///
    /// The first element is the newly constructed constraint system.
    ///
    /// The second element is a list of [`Variable`]s corresponding to
    /// the external inputs, which can be used to form constraints.
    pub fn new(mut transcript: T) -> Self {
        transcript.borrow_mut().r1cs_domain_sep();

        Verifier {
            vec_comms: Vec::new(),
            transcript,
            num_vars: 0,
            V: Vec::new(),
            constraints: Vec::new(),
            deferred_constraints: Vec::new(),
            pending_multiplier: None,
        }
    }

    pub fn size(&self) -> usize {
        let mut n = self.num_vars;
        for (_, dim) in self.vec_comms.iter() {
            n = std::cmp::max(*dim, n)
        }
        n
    }

    /// Creates commitment to a high-level variable and adds it to the transcript.
    ///
    /// # Inputs
    ///
    /// The `commitment` parameter is a Pedersen commitment
    /// to the external variable for the constraint system.  All
    /// external variables must be passed up-front, so that challenges
    /// produced by [`ConstraintSystem::challenge_scalar`] are bound
    /// to the external variables.
    ///
    /// # Returns
    ///
    /// Returns a pair of a Pedersen commitment (as a compressed Ristretto point),
    /// and a [`Variable`] corresponding to it, which can be used to form constraints.
    pub fn commit(&mut self, commitment: C) -> Variable<C::ScalarField> {
        let i = self.V.len();
        self.V.push(commitment);

        // Add the commitment to the transcript.
        self.transcript.borrow_mut().append_point(b"V", &commitment);

        Variable::Committed(i)
    }

    pub fn commit_vec(&mut self, dimension: usize, comm: C) -> Vec<Variable<C::ScalarField>> {
        // allocate next index for vector commitment
        let comm_idx = self.vec_comms.len();

        // add the commitment to the transcript.
        self.transcript.borrow_mut().append_point(b"V", &comm);

        // add to list of commitments
        self.vec_comms.push((comm, dimension));

        // create variables for all the addressable coordinates
        (0..dimension)
            .map(|i| Variable::VectorCommit(comm_idx, i))
            .collect()
    }

    /// Use a challenge, `z`, to flatten the constraints in the
    /// constraint system into vectors used for proving and
    /// verification.
    ///
    /// # Output
    ///
    /// Returns a tuple of
    /// ```text
    /// (wL, wR, wO, wV, wc)
    /// ```
    /// where `w{L,R,O}` is \\( z \cdot z^Q \cdot W_{L,R,O} \\).
    ///
    /// This has the same logic as `ProverCS::flattened_constraints()`
    /// but also computes the constant terms (which the prover skips
    /// because they're not needed to construct the proof).
    fn flattened_constraints(
        &mut self,
        z: &C::ScalarField,
    ) -> (
        Vec<C::ScalarField>,
        Vec<C::ScalarField>,
        Vec<C::ScalarField>,
        Vec<C::ScalarField>,
        Vec<Vec<C::ScalarField>>,
        C::ScalarField,
    ) {
        let n = self.num_vars;
        let m = self.V.len();

        let mut wL = vec![C::ScalarField::zero(); n];
        let mut wR = vec![C::ScalarField::zero(); n];
        let mut wO = vec![C::ScalarField::zero(); n];
        let mut wV = vec![C::ScalarField::zero(); m];
        let mut wc = C::ScalarField::zero();

        let mut wVCs = Vec::with_capacity(self.vec_comms.len());
        for (_, dim) in self.vec_comms.iter() {
            wVCs.push(vec![C::ScalarField::zero(); *dim]);
        }

        let mut exp_z = *z;
        for lc in self.constraints.iter() {
            for (var, coeff) in &lc.terms {
                match var {
                    Variable::MultiplierLeft(i) => {
                        wL[*i] += exp_z * coeff;
                    }
                    Variable::MultiplierRight(i) => {
                        wR[*i] += exp_z * coeff;
                    }
                    Variable::MultiplierOutput(i) => {
                        wO[*i] += exp_z * coeff;
                    }
                    Variable::Committed(i) => {
                        wV[*i] -= exp_z * coeff;
                    }
                    Variable::VectorCommit(j, i) => {
                        // j : index of commitment
                        // i : coordinate with-in commitment
                        wVCs[*j][*i] += exp_z * coeff;
                    }
                    Variable::One(_) => {
                        wc -= exp_z * coeff;
                    }
                }
            }
            exp_z *= z;
        }

        (wL, wR, wO, wV, wVCs, wc)
    }

    /// Calls all remembered callbacks with an API that
    /// allows generating challenge scalars.
    fn create_randomized_constraints(mut self) -> Result<Self, R1CSError> {
        // Clear the pending multiplier (if any) because it was committed into A_L/A_R/S.
        self.pending_multiplier = None;

        if self.deferred_constraints.len() == 0 {
            self.transcript.borrow_mut().r1cs_1phase_domain_sep();
            Ok(self)
        } else {
            self.transcript.borrow_mut().r1cs_2phase_domain_sep();
            // Note: the wrapper could've used &mut instead of ownership,
            // but specifying lifetimes for boxed closures is not going to be nice,
            // so we move the self into wrapper and then move it back out afterwards.
            let mut callbacks = mem::replace(&mut self.deferred_constraints, Vec::new());
            let mut wrapped_self = RandomizingVerifier { verifier: self };
            for callback in callbacks.drain(..) {
                callback(&mut wrapped_self)?;
            }
            Ok(wrapped_self.verifier)
        }
    }

    /// Consume this `VerifierCS` and attempt to verify the supplied `proof`.
    /// The `pc_gens` and `bp_gens` are generators for Pedersen commitments and
    /// Bulletproofs vector commitments, respectively.  The
    /// [`BulletproofGens`] should have `gens_capacity` greater than
    /// the number of multiplication constraints that will eventually
    /// be added into the constraint system.
    pub fn verify(
        self,
        proof: &R1CSProof<C>,
        pc_gens: &PedersenGens<C>,
        bp_gens: &BulletproofGens<C>,
    ) -> Result<(), R1CSError> {
        let (proof_points, proof_scalars, fixed_point_scalars, padded_n) =
            match self.verification_scalars_and_points(proof) {
                Err(e) => return Err(e),
                Ok(t) => t,
            };

        // We are performing a single-party circuit proof, so party index is 0.
        let gens = bp_gens.share(0);

        if bp_gens.gens_capacity < padded_n {
            return Err(R1CSError::InvalidGeneratorsLength);
        }

        use std::iter;
        let fixed_points = iter::once(pc_gens.B[0])
            .chain(iter::once(pc_gens.B_blinding))
            .chain(gens.G(padded_n).map(|&G_i| (G_i)))
            .chain(gens.H(padded_n).map(|&H_i| (H_i)));

        let mega_check: C::Projective = VariableBaseMSM::multi_scalar_mul(
            proof_points
                .into_iter()
                .chain(fixed_points)
                .collect::<Vec<_>>()
                .as_slice(),
            proof_scalars
                .into_iter()
                .chain(fixed_point_scalars.into_iter())
                .map(|s| s.into())
                .collect::<Vec<_>>()
                .as_slice(),
        );

        if !mega_check.is_zero() {
            return Err(R1CSError::VerificationError);
        }

        Ok(())
    }

    pub fn verification_scalars_and_points(
        mut self,
        proof: &R1CSProof<C>,
    ) -> Result<(Vec<C>, Vec<C::ScalarField>, Vec<C::ScalarField>, usize), R1CSError> {
        // pad
        while self.size() > self.num_vars {
            self.allocate_multiplier(Some((C::ScalarField::zero(), C::ScalarField::zero())))?;
        }

        let n1 = self.size();

        // Commit a length _suffix_ for the number of high-level variables.
        // We cannot do this in advance because user can commit variables one-by-one,
        // but this suffix provides safe disambiguation because each variable
        // is prefixed with a separate label.
        let transcript = self.transcript.borrow_mut();
        transcript.append_u64(b"m", self.V.len() as u64);

        let op_degree = 2 + self.vec_comms.len();
        let t_poly_deg = 6 + 2 * self.vec_comms.len();

        debug_assert_eq!(t_poly_deg + 1, proof.T.len());

        transcript.validate_and_append_point(b"A_I1", &proof.A_I1)?;
        transcript.validate_and_append_point(b"A_O1", &proof.A_O1)?;
        transcript.validate_and_append_point(b"S1", &proof.S1)?;

        // Process the remaining constraints.
        self = self.create_randomized_constraints()?;

        let n = self.size();
        // println!("n = {}", n);

        let transcript = self.transcript.borrow_mut();

        // If the number of multiplications is not 0 or a power of 2, then pad the circuit.

        let n2 = n - n1;
        let padded_n = n.next_power_of_two();
        let pad = padded_n - n;

        // println!("padded_n = {}", padded_n);

        use crate::inner_product_proof::inner_product;
        use crate::util;
        use std::iter;

        // These points are the identity in the 1-phase unrandomized case.
        transcript.append_point(b"A_I2", &proof.A_I2);
        transcript.append_point(b"A_O2", &proof.A_O2);
        transcript.append_point(b"S2", &proof.S2);

        let y = transcript.challenge_scalar::<C>(b"y");
        let z = transcript.challenge_scalar::<C>(b"z");

<<<<<<< HEAD
        // commit to T

=======
>>>>>>> 24a1536f
        let transcript = self.transcript.borrow_mut();
        for d in 1..t_poly_deg + 1 {
            if d == op_degree {
                continue;
            }
            // println!("{}", &proof.T[d]);
            transcript.validate_and_append_point(util::T_LABELS[d], &proof.T[d])?;
        }

        let u = transcript.challenge_scalar::<C>(b"u");
        let x = transcript.challenge_scalar::<C>(b"x");

        // compute powers for vector commitments
        // they are assigned the lowest powers and therefore the coefficients
        // in the combination are correspondingly assigned the highest powers
        let mut xoff = C::ScalarField::one(); // xoff = x^{op_degree - 2}
        let mut comm_V: Vec<_> = Vec::with_capacity(self.vec_comms.len());
        let mut scalar_V: Vec<_> = Vec::with_capacity(self.vec_comms.len());
        for (comm, _dim) in self.vec_comms.iter() {
            xoff *= x;
            comm_V.push(comm.clone());
            scalar_V.push(xoff);
        }

        transcript.append_scalar::<C>(b"t_x", &proof.t_x);
        transcript.append_scalar::<C>(b"t_x_blinding", &proof.t_x_blinding);
        transcript.append_scalar::<C>(b"e_blinding", &proof.e_blinding);

        let w = transcript.challenge_scalar::<C>(b"w");

        let (wL, wR, wO, wV, wVCs, wc) = self.flattened_constraints(&z);

        // Get IPP variables
        let (u_sq, u_inv_sq, s) = proof
            .ipp_proof
            .verification_scalars(padded_n, self.transcript.borrow_mut())
            .map_err(|_| R1CSError::VerificationError)?;

        let a = proof.ipp_proof.a;
        let b = proof.ipp_proof.b;

        let y_inv = y.inverse().unwrap();
        let y_inv_vec = util::exp_iter(y_inv)
            .take(padded_n)
            .collect::<Vec<C::ScalarField>>();
<<<<<<< HEAD
        
=======

        let vars = self.num_vars;

>>>>>>> 24a1536f
        let yneg_wR = wR
            .into_iter()
            .zip(y_inv_vec.iter())
            .map(|(wRi, exp_y_inv)| wRi * exp_y_inv)
            .chain(iter::repeat(C::ScalarField::zero()).take(padded_n - self.num_vars))
            .collect::<Vec<C::ScalarField>>();

        let delta = inner_product(&yneg_wR[0..self.num_vars], &wL);

        let mut u_for_g = iter::repeat(C::ScalarField::one())
            .take(n1)
            .chain(iter::repeat(u).take(n2 + pad));
            
        let mut u_for_h = u_for_g.clone();

        // define parameters for P check

        let g_scalars = yneg_wR
            .iter()
            .zip(u_for_g.clone())
            .zip(s.iter().take(padded_n))
            .map(|((yneg_wRi, u_or_1), s_i)| u_or_1 * (x * yneg_wRi - a * s_i)); // TODO: is this correct?

        // r(x)
        let mut h_scalars = Vec::with_capacity(padded_n);
        {
            let mut wL = wL.into_iter();
            let mut wO = wO.into_iter();
            let mut s = s.iter().rev().take(padded_n);
            let mut y_inv_vec = y_inv_vec.into_iter();
            let mut wVCs: Vec<_> = wVCs.into_iter().map(|wVC| wVC.into_iter()).collect();

            for i in 0..padded_n {
                let y_inv = y_inv_vec.next().unwrap();
                let u_or_1 = u_for_h.next().unwrap();

                let wLi = wL.next().unwrap_or_default();
                let wOi = wO.next().unwrap_or_default();

                let si = s.next().unwrap();

                let mut comb = x * wLi + wOi;

                // add terms for vector commitments (higher degrees)
                let mut xn = x * x;
                for wVC in wVCs.iter_mut() {
                    comb += xn * wVC.next().unwrap_or_default();
                    xn = xn * x;
                }

                // y^{-n} o (w_L * x^2 + w_O * x + w_VCi)
                let res = u_or_1 * (y_inv * (comb - b * si) - C::ScalarField::one());

                h_scalars.push(res);
            }
        }

        let mut rng = rand::thread_rng();
        let r = C::ScalarField::rand(&mut rng);
        let xx = x * x;
        let rxx = r * xx;
        let xxx = x * xx;
        
        assert_eq!(proof.T[0], C::zero());
        assert_eq!(proof.T[op_degree], C::zero());
        assert_eq!(proof.T.len(), t_poly_deg + 1);

        // homomorphically evaluate t polynomial at x
        let mut T_points = vec![];
        let mut T_scalars = vec![]; // [r * x, rxx * x, rxx * xx, rxx * xxx, rxx * xx * xx];
        let mut rxn = r;
        for d in 1..t_poly_deg + 1 {
            rxn *= x;
            if d == op_degree {
                // println!("skip op_degree = {}", op_degree);
                continue;
            }
            T_points.push(proof.T[d].clone());
            T_scalars.push(rxn);
        }

        // println!("xoff = {}, comm_V.len() = {}", xoff, comm_V.len());

        debug_assert!(comm_V.len() == 0 || proof.A_I2 == C::zero());
        debug_assert!(comm_V.len() == 0 || proof.A_O2 == C::zero());
        debug_assert!(comm_V.len() == 0 || proof.S2 == C::zero());

        debug_assert!(comm_V.len() == 0 || proof.A_I2 == C::zero());
        debug_assert!(comm_V.len() == 0 || proof.A_O2 == C::zero());
        debug_assert!(comm_V.len() == 0 || proof.S2 == C::zero());

        let proof_points = comm_V
            .into_iter()
            .chain(iter::once(proof.A_I1))
            .chain(iter::once(proof.A_O1))
            .chain(iter::once(proof.S1))
            .chain(iter::once(proof.A_I2))
            .chain(iter::once(proof.A_O2))
            .chain(iter::once(proof.S2))
            .chain(self.V.iter().cloned())
            .chain(T_points.iter().cloned())
            .chain(proof.ipp_proof.L_vec.iter().cloned())
            .chain(proof.ipp_proof.R_vec.iter().cloned())
            .collect();

        let proof_scalars: Vec<C::ScalarField> = scalar_V
            .into_iter()
            .chain(iter::once(xoff * x)) // A_I1
            .chain(iter::once(xoff * xx)) // A_O1
            .chain(iter::once(xoff * xxx)) // S1
            .chain(iter::once(xoff * u * x)) // A_I2
            .chain(iter::once(xoff * u * xx)) // A_O2
            .chain(iter::once(xoff * u * xxx)) // S2
            .chain(wV.iter().map(|wVi| *wVi * rxx * xoff)) // V
            .chain(T_scalars.iter().cloned()) // T_points
            .chain(u_sq.into_iter()) // ipp_proof.L_vec
            .chain(u_inv_sq.into_iter()) // ipp_proof.R_vec
            .collect::<Vec<_>>();

        let fixed_point_scalars: Vec<C::ScalarField> =
            iter::once(w * (proof.t_x - a * b) + r * (xx * xoff * (wc + delta) - proof.t_x)) // B
                .chain(iter::once(-proof.e_blinding - r * proof.t_x_blinding)) // B_blinding
                .chain(g_scalars) // G
                .chain(h_scalars) // H
                .collect::<Vec<_>>();

        Ok((proof_points, proof_scalars, fixed_point_scalars, padded_n))
    }
}

pub fn batch_verify<C: AffineCurve>(
    verification_tuples: Vec<(Vec<C>, Vec<C::ScalarField>, Vec<C::ScalarField>, usize)>,
    pc_gens: &PedersenGens<C>,
    bp_gens: &BulletproofGens<C>,
) -> Result<(), R1CSError> {
    let mut rng = rand::thread_rng();
    let mut ver_iter = verification_tuples.into_iter();
    let (mut proof_points, mut proof_point_scalars, mut linear_combination, padded_n) =
        ver_iter.nth(0).unwrap();

    for (mut pp, ps, fps, _) in ver_iter {
        proof_points.append(&mut pp);

        // Sample random scalar
        let random_scalar = C::ScalarField::rand(&mut rng);

        // Multiply all scalars
        let ps = ps.into_iter().map(|s| s * random_scalar);
        let fps = fps.into_iter().map(|s| s * random_scalar);

        proof_point_scalars.append(&mut ps.collect());
        linear_combination = linear_combination
            .iter()
            .zip(fps)
            .map(|(a, b)| *a + b)
            .collect()
    }

    // We are performing a single-party circuit proof, so party index is 0.
    let gens = bp_gens.share(0);

    if bp_gens.gens_capacity < padded_n {
        return Err(R1CSError::InvalidGeneratorsLength);
    }

    use std::iter;
    let fixed_points = iter::once(pc_gens.B[0])
        .chain(iter::once(pc_gens.B_blinding))
        .chain(gens.G(padded_n).map(|&G_i| (G_i)))
        .chain(gens.H(padded_n).map(|&H_i| (H_i)));

    let mega_check: C::Projective = VariableBaseMSM::multi_scalar_mul(
        proof_points
            .into_iter()
            .chain(fixed_points)
            .collect::<Vec<_>>()
            .as_slice(),
        proof_point_scalars
            .into_iter()
            .chain(linear_combination)
            .map(|s| s.into())
            .collect::<Vec<_>>()
            .as_slice(),
    );

    if !mega_check.is_zero() {
        return Err(R1CSError::VerificationError);
    }

    Ok(())
}<|MERGE_RESOLUTION|>--- conflicted
+++ resolved
@@ -517,11 +517,6 @@
         let y = transcript.challenge_scalar::<C>(b"y");
         let z = transcript.challenge_scalar::<C>(b"z");
 
-<<<<<<< HEAD
-        // commit to T
-
-=======
->>>>>>> 24a1536f
         let transcript = self.transcript.borrow_mut();
         for d in 1..t_poly_deg + 1 {
             if d == op_degree {
@@ -567,13 +562,9 @@
         let y_inv_vec = util::exp_iter(y_inv)
             .take(padded_n)
             .collect::<Vec<C::ScalarField>>();
-<<<<<<< HEAD
-        
-=======
 
         let vars = self.num_vars;
 
->>>>>>> 24a1536f
         let yneg_wR = wR
             .into_iter()
             .zip(y_inv_vec.iter())
